use crate::{
    block::mesh::BlockMesh,
};
use super::chunk::{Chunk, CHUNK_SIZE};
use super::renderer::Vertex;

// The constant associated to the normal direction
/*
const EAST: u32 = 0;
// 1x
const WEST: u32 = 1;
// -1x
const UP: u32 = 2;
// 1y
const DOWN: u32 = 3;
// -1y
const SOUTH: u32 = 4;
// 1z
const NORTH: u32 = 5; // -1z*/

/// Structure containing information about adjacent chunks for the meshing
/// Order of face 1x, -1x, 1y, -1y, 1z, -1z => the two order component are in the (x,y,z) order
/// Order of edges (yz), (y-z), (-y z), (-y - z), (xz), (x -z), (-x z), (x - z), (xy), (x - y), (-x y) (-x - y)
/// ( xy means variation along z with x, y = (1+chunk_size, 1+chunk_size), -x y means variation along z with x, y= (-1, 1)
/// Order of coins (1,1,1), (1, 1 -1), (1, -1, 1), (1, -1, -1),
///  ... (-1,1,1), (-1, 1 -1), (-1, -1, 1), (-1, -1, -1),
#[derive(Clone, Copy)]
pub struct AdjChunkOccl {
    pub faces: [[[bool; CHUNK_SIZE as usize]; CHUNK_SIZE as usize]; 6],
    pub edges: [[bool; CHUNK_SIZE as usize]; 12],
    pub coins: [bool; 8],
}

#[derive(Clone, Copy, Default)]
struct Quad {
    v1: u32,
    // i = 0 j = 0 Ex si 1x => (y, z) = 0
    v2: u32,
    // i = 0 j = 1  => (y, z) = (0, 1)
    v3: u32,
    // i = 1 j = 0 => (y, z) = (1, 0)
    v4: u32, // i = 1 j = 1 => (y, z) = (1, 1)
    block_id: u16,
}

impl Quad {
    fn is_same(&self) -> bool {
        return self.v1 == self.v2 && self.v2 == self.v3 && self.v3 == self.v4;
    }
}

fn delta(x: i32) -> usize {
    if x == CHUNK_SIZE as i32 {
        0
    } else if x == -1 {
        1
    } else {
        0 // unreachable
    }
}

impl AdjChunkOccl {
    /// x, y, z are the position relative to the chunk (0, 0, 0)
    /// Return if the block outside the chunk is opaque
    pub fn is_full(&self, x: i32, y: i32, z: i32) -> bool {
        let mut n_outside = 0;
        if x == -1 || x == CHUNK_SIZE as i32 {
            n_outside += 1;
        }
        if y == -1 || y == CHUNK_SIZE as i32 {
            n_outside += 1;
        }
        if z == -1 || z == CHUNK_SIZE as i32 {
            n_outside += 1;
        }

        if n_outside == 1 {
            if x == CHUNK_SIZE as i32 {
                return self.faces[0][y as usize][z as usize];
            } else if x == -1 {
                return self.faces[1][y as usize][z as usize];
            } else if y == CHUNK_SIZE as i32 {
                return self.faces[2][x as usize][z as usize];
            } else if y == -1 {
                return self.faces[3][x as usize][z as usize];
            } else if z == CHUNK_SIZE as i32 {
                return self.faces[4][x as usize][y as usize];
            } else if z == -1 {
                return self.faces[5][x as usize][y as usize];
            }
        } else if n_outside == 2 {
            if x >= 0 && x < CHUNK_SIZE as i32 {
                let i = delta(y) * 2 + delta(z);
                return self.edges[i][x as usize];
            } else if y >= 0 && y < CHUNK_SIZE as i32 {
                let i = delta(x) * 2 + delta(z);
                return self.edges[i + 4][y as usize];
            } else if z >= 0 && z < CHUNK_SIZE as i32 {
                let i = delta(x) * 2 + delta(y);
                return self.edges[i + 8][z as usize];
            }
        } else if n_outside == 3 {
            let i = delta(x) * 4 + delta(y) * 2 + delta(z);
            return self.coins[i];
        }
        return false;
    }
}

const MESH_EAST: [[f32; 3]; 4] = [
    [1.0, 0.0, 0.0],
    [1.0, 1.0, 0.0],
    [1.0, 0.0, 1.0],
    [1.0, 1.0, 1.0],
];

const MESH_EAST_INDEX: [usize; 6] = [0, 1, 2, 2, 1, 3];

const MESH_WEST: [[f32; 3]; 4] = [
    [0.0, 0.0, 0.0],
    [0.0, 1.0, 0.0],
    [0.0, 0.0, 1.0],
    [0.0, 1.0, 1.0],
];

const MESH_WEST_INDEX: [usize; 6] = [0, 2, 1, 2, 3, 1];

const MESH_UP: [[f32; 3]; 4] = [
    [0.0, 1.0, 0.0],
    [1.0, 1.0, 0.0],
    [0.0, 1.0, 1.0],
    [1.0, 1.0, 1.0],
];

const MESH_UP_INDEX: [usize; 6] = [0, 2, 1, 2, 3, 1];

const MESH_DOWN: [[f32; 3]; 4] = [
    [0.0, 0.0, 0.0],
    [1.0, 0.0, 0.0],
    [0.0, 0.0, 1.0],
    [1.0, 0.0, 1.0],
];

const MESH_DOWN_INDEX: [usize; 6] = [0, 1, 2, 2, 1, 3];

const MESH_NORTH: [[f32; 3]; 4] = [
    [0.0, 0.0, 0.0],
    [1.0, 0.0, 0.0],
    [0.0, 1.0, 0.0],
    [1.0, 1.0, 0.0],
];

const MESH_NORTH_INDEX: [usize; 6] = [0, 2, 1, 2, 3, 1];

const MESH_SOUTH: [[f32; 3]; 4] = [
    [0.0, 0.0, 1.0],
    [1.0, 0.0, 1.0],
    [0.0, 1.0, 1.0],
    [1.0, 1.0, 1.0],
];
const MESH_SOUTH_INDEX: [usize; 6] = [0, 1, 2, 2, 1, 3];

const D: [[i32; 3]; 6] = [
    [1, 0, 0],
    [-1, 0, 0],
    [0, 1, 0],
    [0, -1, 0],
    [0, 0, 1],
    [0, 0, -1],
];
const MESH_DIR: [[[f32; 3]; 4]; 6] = [
    MESH_EAST, MESH_WEST, MESH_UP, MESH_DOWN, MESH_SOUTH, MESH_NORTH,
];
const MESH_INDEX: [[usize; 6]; 6] = [
    MESH_EAST_INDEX,
    MESH_WEST_INDEX,
    MESH_UP_INDEX,
    MESH_DOWN_INDEX,
    MESH_SOUTH_INDEX,
    MESH_NORTH_INDEX,
];

const UV: [[f32; 2]; 4] = [
    [0.0, 0.0],
    [0.0, 1.0],
    [1.0, 0.0],
    [1.0, 1.0],
];

// good luck understanding this, future me !
const OCC_POS_CHECK: [[[(i32, i32, i32, bool); 3]; 4]; 6] = [
    [
        [(1, -1, -1, false), (1, -1, 0, true), (1, 0, -1, true)],
        [(1, 0, -1, true), (1, 1, -1, false), (1, 1, 0, true)],
        [(1, -1, 0, true), (1, -1, 1, false), (1, 0, 1, true)],
        [(1, 0, 1, true), (1, 1, 0, true), (1, 1, 1, false)],
    ],
    [
        [(-1, -1, -1, false), (-1, -1, 0, true), (-1, 0, -1, true)],
        [(-1, 0, -1, true), (-1, 1, -1, false), (-1, 1, 0, true)],
        [(-1, -1, 0, true), (-1, -1, 1, false), (-1, 0, 1, true)],
        [(-1, 0, 1, true), (-1, 1, 0, true), (-1, 1, 1, false)],
    ],
    [
        [(-1, 1, -1, false), (-1, 1, 0, true), (0, 1, -1, true)],
        [(0, 1, -1, true), (1, 1, -1, false), (1, 1, 0, true)],
        [(-1, 1, 0, true), (-1, 1, 1, false), (0, 1, 1, true)],
        [(0, 1, 1, true), (1, 1, 0, true), (1, 1, 1, false)],
    ],
    [
        [(-1, -1, -1, false), (-1, -1, 0, true), (0, -1, -1, true)],
        [(0, -1, -1, true), (1, -1, -1, false), (1, -1, 0, true)],
        [(-1, -1, 0, true), (-1, -1, 1, false), (0, -1, 1, true)],
        [(0, -1, 1, true), (1, -1, 0, true), (1, -1, 1, false)],
    ],
    [
        [(-1, -1, 1, false), (-1, 0, 1, true), (0, -1, 1, true)],
        [(0, -1, 1, true), (1, -1, 1, false), (1, 0, 1, true)],
        [(-1, 0, 1, true), (-1, 1, 1, false), (0, 1, 1, true)],
        [(0, 1, 1, true), (1, 0, 1, true), (1, 1, 1, false)],
    ],
    [
        [(-1, -1, -1, false), (-1, 0, -1, true), (0, -1, -1, true)],
        [(0, -1, -1, true), (1, -1, -1, false), (1, 0, -1, true)],
        [(-1, 0, -1, true), (-1, 1, -1, false), (0, 1, -1, true)],
        [(0, 1, -1, true), (1, 0, -1, true), (1, 1, -1, false)],
    ],
];

/// Return True if full block (taking into account adjacent chunks)
fn is_full(chunk: &Chunk, (i, j, k): (i32, i32, i32), adj: Option<AdjChunkOccl>, meshes: &Vec<BlockMesh>) -> bool {
    let size = CHUNK_SIZE as i32;
    if i >= 0 && j >= 0 && k >= 0 && i < size && j < size && k < size {
        return meshes[chunk.get_data(i as u32, j as u32, k as u32) as usize].is_opaque();
    } else {
        match adj {
            Some(_adj) => _adj.is_full(i, j, k),
            None => false,
        }
    }
}

/// Return true if pos (x,y,z) is in block (i,j,k)
fn _in_block((i, j, k): (i32, i32, i32), (x, y, z): (f32, f32, f32)) -> bool {
    let dx = x - i as f32;
    let dy = y - j as f32;
    let dz = z - k as f32;
    dx >= 0.0 && dx <= 1.0 && dy >= 0.0 && dy <= 1.0 && dz >= 0.0 && dz <= 1.0
}

/// Ambient occlusion code (cf : https://0fps.net/2013/07/03/ambient-occlusion-for-minecraft-like-worlds/)
fn ambiant_occl(coins: u32, edge: u32) -> u32 {
    if edge == 2 {
        return 0;
    } else if edge == 1 && coins == 1 {
        return 1;
    } else if edge + coins == 1 {
        return 2;
    } else {
        return 3;
    }
}

/*
/// Return a list of vertex a (3*n) indexes array (for n quads)
/// which contains the index of the corresponding quads
/// in the first array
/// Each vertex contains its position and the normal associated to the quad
pub fn meshing(chunk: &Chunk, adj: Option<AdjChunkOccl>) -> (Vec<Vertex>, Vec<u32>) {
    let mut res_vertex: Vec<Vertex> = Vec::new();
    let mut res_index: Vec<usize> = Vec::new();

    let mut n_of_different_vertex = 0;

    /*
    let d_delta1 = [[0, 1, 0], [0, 1, 0], [1, 0, 0], [1, 0, 0], [1, 0, 0], [1, 0, 0]];
    let d_delta2 = [[0, 0, 1], [0, 0, 1], [0, 0, 1], [0, 0, 1], [0, 1, 0], [0, 1, 0]];
    let mut occ_pos_check: [[Vec<(i32, i32, i32, bool)>; 4]; 6] = Default::default();

    for i in 0..6 {
        for j in 0..4 {
            let px = mesh_dir[i][j][0];
            let py = mesh_dir[i][j][1];
            let pz = mesh_dir[i][j][2];
            for delta1 in -1..=1 {
                for delta2 in -1..=1 {
                    if delta1 != delta2 || delta1 != 0 {
                        let d1 = D[i][0] + delta1 * d_delta1[i][0] + delta2 * d_delta2[i][0];
                        let d2 = D[i][1] + delta1 * d_delta1[i][1] + delta2 * d_delta2[i][1];
                        let d3 = D[i][2] + delta1 * d_delta1[i][2] + delta2 * d_delta2[i][2];
                        if in_block((d1, d2, d3), (px, py, pz)) {
                            occ_pos_check[i][j].push((d1, d2, d3, (delta1.abs() + delta2.abs()) == 1));
                        }
                    }
                }
            }
        }
    }
    dbg!(&occ_pos_check); => code used to generate the OCC_POS_CHECK struct*/

    const N_SIZE: usize = (CHUNK_SIZE + 2) as usize;
    let mut chunk_mask = [false; N_SIZE * N_SIZE * N_SIZE];

    #[inline(always)]
    fn ind(x: i32, y: i32, z: i32) -> usize {
        let (a, b, c) = (x as usize, y as usize, z as usize);
        (a * N_SIZE * N_SIZE + b * N_SIZE + c) as usize
    }

    const IN_SIZE: i32 = N_SIZE as i32;
    for i in 0..IN_SIZE {
        for j in 0..IN_SIZE {
            for k in 0..IN_SIZE {
                if i == 0
                    || i == IN_SIZE - 1
                    || j == 0
                    || j == IN_SIZE - 1
                    || k == 0
                    || k == IN_SIZE - 1
                {
                    chunk_mask[ind(i, j, k)] = is_full(chunk, (i - 1, j - 1, k - 1), adj);
                }
            }
        }
    }

    const UCHUNK_LEN: usize = super::chunk::CHUNK_LEN as usize;
    const UN_SIZE: usize = N_SIZE as usize;
    for i in 0..UCHUNK_LEN {
        for j in 0..UCHUNK_LEN {
            for k in 0..UCHUNK_LEN {
                let index = (i * UCHUNK_LEN + j) * UCHUNK_LEN + k;
                let world_index = ((2 * i + 1) * UN_SIZE + 2 * j + 1) * UN_SIZE + 2 * k + 1;
                use super::chunk::BlockGroup;
                match &chunk.data[index] {
                    BlockGroup::Compressed(bxz, bxzz, bxxz, bxxzz) => {
                        let obs = [*bxz != 0, *bxzz != 0, *bxxz != 0, *bxxzz != 0];
                        for i2 in 0..2 {
                            for k2 in 0..2 {
                                if obs[i2 * 2 + k2] {
                                    for j2 in 0..2 {
                                        chunk_mask[world_index
                                            + UN_SIZE * UN_SIZE * i2
                                            + UN_SIZE * j2
                                            + k2] = true;
                                    }
                                }
                            }
                        }
                    }
                    BlockGroup::Uncompressed(data) => {
                        for i2 in 0..2 {
                            for j2 in 0..2 {
                                for k2 in 0..2 {
                                    chunk_mask[world_index
                                        + UN_SIZE * UN_SIZE * i2
                                        + UN_SIZE * j2
                                        + k2] = data[i2 * 4 + j2 * 2 + k2] != 0;
                                }
                            }
                        }
                    }
                }
            }
        }
    }

    for i in 0..(CHUNK_SIZE as i32) {
        for j in 0..(CHUNK_SIZE as i32) {
            for k in 0..(CHUNK_SIZE as i32) {
                if chunk_mask[ind(i + 1, j + 1, k + 1)] {
                    //checking if not void

                    for s in 0..6 {
                        // each direction
                        if !chunk_mask[ind(i + 1 + D[s][0], j + 1 + D[s][1], k + 1 + D[s][2])] {
                            for l in 0..4 {
                                let px = i as f32 + MESH_DIR[s][l][0];
                                let py = j as f32 + MESH_DIR[s][l][1];
                                let pz = k as f32 + MESH_DIR[s][l][2];
                                res_vertex.push(Vertex {
                                    pos: [px, py, pz],
                                    normal: (s as u32)
                                        + ({
                                            let mut coins = 0;
                                            let mut edge = 0;
                                            for (p1, p2, p3, is_edge) in OCC_POS_CHECK[s][l].iter()
                                            {
                                                if chunk_mask
                                                    [ind(i + 1 + *p1, j + 1 + *p2, k + 1 + *p3)]
                                                {
                                                    if *is_edge {
                                                        edge += 1;
                                                    } else {
                                                        coins += 1;
                                                    }
                                                }
                                            }
                                            ambiant_occl(coins, edge)
                                        } << 3),
                                });
                            }

                            for l in 0..6 {
                                res_index.push(n_of_different_vertex + MESH_INDEX[s][l]);
                            }
                            n_of_different_vertex += 4;
                        }
                    }
                }
            }
        }
    }

    let res_index: Vec<u32> = res_index.iter().map(|x| *x as u32).collect();
    (res_vertex, res_index)
}
*/

// Greedy meshing : compressed adjacent quads, return the number of uncompressed and compressed quads
pub fn greedy_meshing(
    chunk: &Chunk,
    adj: Option<AdjChunkOccl>,
    meshes: &Vec<BlockMesh>,
) -> (Vec<Vertex>, Vec<u32>, u32, u32) {
    let mut res_vertex: Vec<Vertex> = Vec::new();
    let mut res_index: Vec<usize> = Vec::new();

    let mut tot_quad = 0;
    let mut act_quad = 0;

    let mut n_of_different_vertex = 0;

    const N_SIZE: usize = (CHUNK_SIZE + 2) as usize;
    let mut chunk_mask = [false; N_SIZE * N_SIZE * N_SIZE];

    #[inline(always)]
    fn ind(x: i32, y: i32, z: i32) -> usize {
        let (a, b, c) = (x as usize, y as usize, z as usize);
        (a * N_SIZE * N_SIZE + b * N_SIZE + c) as usize
    }

    const IN_SIZE: i32 = N_SIZE as i32;
    for i in 0..IN_SIZE {
        for j in 0..IN_SIZE {
            for k in 0..IN_SIZE {
                if i == 0
                    || i == IN_SIZE - 1
                    || j == 0
                    || j == IN_SIZE - 1
                    || k == 0
                    || k == IN_SIZE - 1
                {
                    chunk_mask[ind(i, j, k)] = is_full(chunk, (i - 1, j - 1, k - 1), adj, meshes);
                }
            }
        }
    }

    const UCHUNK_LEN: usize = super::chunk::CHUNK_LEN as usize;
    const UN_SIZE: usize = N_SIZE as usize;
    for i in 0..UCHUNK_LEN {
        for j in 0..UCHUNK_LEN {
            for k in 0..UCHUNK_LEN {
                let index = (i * UCHUNK_LEN + j) * UCHUNK_LEN + k;
                let world_index = ((2 * i + 1) * UN_SIZE + 2 * j + 1) * UN_SIZE + 2 * k + 1;
                use super::chunk::BlockGroup;
                match &chunk.data[index] {
<<<<<<< HEAD
                    BlockGroup::Compressed(bxz, bxzz, bxxz, bxxzz) => {
                        let obs = [*bxz != 0, *bxzz != 0, *bxxz != 0, *bxxzz != 0];
=======
                    BlockGroup::Compressed(bxz, bxZ, bXz, bXZ) => {
                        let obs = [
                            meshes[*bxz as usize].is_opaque(),
                            meshes[*bxZ as usize].is_opaque(),
                            meshes[*bXz as usize].is_opaque(),
                            meshes[*bXZ as usize].is_opaque(),
                        ];
>>>>>>> 421f82eb
                        for i2 in 0..2 {
                            for k2 in 0..2 {
                                if obs[i2 * 2 + k2] {
                                    for j2 in 0..2 {
                                        chunk_mask[world_index
                                            + UN_SIZE * UN_SIZE * i2
                                            + UN_SIZE * j2
                                            + k2] = true;
                                    }
                                }
                            }
                        }
                    }
                    BlockGroup::Uncompressed(data) => {
                        for i2 in 0..2 {
                            for j2 in 0..2 {
                                for k2 in 0..2 {
                                    chunk_mask[world_index
                                        + UN_SIZE * UN_SIZE * i2
                                        + UN_SIZE * j2
                                        + k2] = meshes[data[i2 * 4 + j2 * 2 + k2] as usize].is_opaque();
                                }
                            }
                        }
                    }
                }
            }
        }
    }

    let d_delta0 = [
        [1, 0, 0],
        [1, 0, 0],
        [0, 1, 0],
        [0, 1, 0],
        [0, 0, 1],
        [0, 0, 1],
    ];
    let d_delta1 = [
        [0, 1, 0],
        [0, 1, 0],
        [1, 0, 0],
        [1, 0, 0],
        [1, 0, 0],
        [1, 0, 0],
    ];
    let d_delta2 = [
        [0, 0, 1],
        [0, 0, 1],
        [0, 0, 1],
        [0, 0, 1],
        [0, 1, 0],
        [0, 1, 0],
    ];

    let mut quads = vec![
        Quad {
            v1: 0,
            v2: 0,
            v3: 0,
            v4: 0,
            block_id: 0,
        };
        6 * (CHUNK_SIZE * CHUNK_SIZE * CHUNK_SIZE) as usize
    ];
    let mut to_mesh = vec![false; 6 * (CHUNK_SIZE * CHUNK_SIZE * CHUNK_SIZE) as usize];

    #[inline(always)]
    fn ind_mesh(s: usize, x: i32, y: i32, z: i32) -> usize {
        let (s2, a, b, c) = (s as u32, x as u32, y as u32, z as u32);
        (((s2 * CHUNK_SIZE + a) * CHUNK_SIZE + b) * CHUNK_SIZE + c) as usize
    }

    for s in 0..6 {
        // each direction
        for i in 0..(CHUNK_SIZE as i32) {
            for j in 0..(CHUNK_SIZE as i32) {
                for k in 0..(CHUNK_SIZE as i32) {
                    if chunk_mask[ind(i + 1, j + 1, k + 1)] {
                        //checking if not void
                        if !chunk_mask[ind(i + 1 + D[s][0], j + 1 + D[s][1], k + 1 + D[s][2])] {
                            let mut coins = [0; 4];
                            let mut edge = [0; 4];

                            for i2 in -1..=1 {
                                for j2 in -1..=1 {
                                    let dx =
                                        1 + D[s][0] + d_delta1[s][0] * i2 + d_delta2[s][0] * j2;
                                    let dy =
                                        1 + D[s][1] + d_delta1[s][1] * i2 + d_delta2[s][1] * j2;
                                    let dz =
                                        1 + D[s][2] + d_delta1[s][2] * i2 + d_delta2[s][2] * j2;

                                    if chunk_mask[ind(i + dx, j + dy, k + dz)] {
                                        match (i2, j2) {
                                            (-1, -1) => {
                                                coins[0] += 1;
                                            }
                                            (-1, 1) => {
                                                coins[1] += 1;
                                            }
                                            (1, -1) => {
                                                coins[2] += 1;
                                            }
                                            (1, 1) => {
                                                coins[3] += 1;
                                            }
                                            (-1, 0) => {
                                                edge[0] += 1;
                                                edge[1] += 1;
                                            }
                                            (1, 0) => {
                                                edge[2] += 1;
                                                edge[3] += 1;
                                            }
                                            (0, -1) => {
                                                edge[0] += 1;
                                                edge[2] += 1;
                                            }
                                            (0, 1) => {
                                                edge[1] += 1;
                                                edge[3] += 1;
                                            }
                                            _ => (),
                                        }
                                    }
                                }
                            }

                            let quad = Quad {
                                v1: (s as u32) + (ambiant_occl(coins[0], edge[0]) << 3),
                                v2: (s as u32) + (ambiant_occl(coins[1], edge[1]) << 3),
                                v3: (s as u32) + (ambiant_occl(coins[2], edge[2]) << 3),
                                v4: (s as u32) + (ambiant_occl(coins[3], edge[3]) << 3),
                                block_id: chunk.get_data(i as u32, j as u32, k as u32),
                            };
                            quads[ind_mesh(s, i, j, k)] = quad;
                            to_mesh[ind_mesh(s, i, j, k)] = true;
                            tot_quad += 1;
                        }
                    }
                }
            }
        }
    }

    let order_pair = [0, 1, 2, 1, 3, 2];
    let order_impair = [0, 2, 1, 1, 2, 3];
    let order = [
        order_impair,
        order_pair,
        order_pair,
        order_impair,
        order_impair,
        order_pair,
    ];

    for s in 0..6 {
        // each direction

        let ijk_to_pos = |i: i32, j: i32, k: i32| {
            let x = i * d_delta0[s][0] + j * d_delta1[s][0] + k * d_delta2[s][0];
            let y = i * d_delta0[s][1] + j * d_delta1[s][1] + k * d_delta2[s][1];
            let z = i * d_delta0[s][2] + j * d_delta1[s][2] + k * d_delta2[s][2];
            (x, y, z)
        };

        for i in 0..(CHUNK_SIZE as i32) {
            // x x y y z z
            for j in 0..(CHUNK_SIZE as i32) {
                // y y x x x x
                for k in 0..(CHUNK_SIZE as i32) {
                    // z z z z y y
                    let (px, py, pz) = ijk_to_pos(i, j, k);
                    if to_mesh[ind_mesh(s, px, py, pz)] {
                        to_mesh[ind_mesh(s, px, py, pz)] = false;
                        let current_quad = quads[ind_mesh(s, px, py, pz)];
                        let mut j_end = j + 1; // + y + x + x
                        let mut k_end = k + 1; // +z + z + x

                        if current_quad.v1 == current_quad.v3 && current_quad.v2 == current_quad.v4
                        {
                            // meshing along j
                            let mut j2 = j + 1;
                            let mut pos = ijk_to_pos(i, j2, k);

                            while j2 < CHUNK_SIZE as i32
                                && to_mesh[ind_mesh(s, pos.0, pos.1, pos.2)]
                            {
                                let next_quad = quads[ind_mesh(s, pos.0, pos.1, pos.2)];
                                if next_quad.v1 == current_quad.v1
                                    && next_quad.v2 == current_quad.v2
                                    && next_quad.v1 == next_quad.v3
                                    && next_quad.v2 == next_quad.v4
                                    && current_quad.block_id == next_quad.block_id
                                {
                                    to_mesh[ind_mesh(s, pos.0, pos.1, pos.2)] = false;
                                    j2 += 1;
                                    pos = ijk_to_pos(i, j2, k);
                                } else {
                                    break;
                                }
                            }
                            j_end = j2;

                            if current_quad.v1 == current_quad.v2 {
                                // 2D greedy meshing
                                let mut k2 = k + 1;
                                'wloop: while k2 < CHUNK_SIZE as i32 {
                                    for j3 in j..j_end {
                                        let pos = ijk_to_pos(i, j3, k2);
                                        let next_quad = quads[ind_mesh(s, pos.0, pos.1, pos.2)];
                                        if !(to_mesh[ind_mesh(s, pos.0, pos.1, pos.2)]
                                            && next_quad.is_same()
                                            && next_quad.v1 == current_quad.v1
                                            && next_quad.block_id == current_quad.block_id)
                                        {
                                            break 'wloop;
                                        }
                                    }

                                    for j3 in j..j_end {
                                        let pos = ijk_to_pos(i, j3, k2);
                                        to_mesh[ind_mesh(s, pos.0, pos.1, pos.2)] = false;
                                    }
                                    k2 += 1;
                                }
                                k_end = k2;
                            }
                        } else if current_quad.v1 == current_quad.v2
                            && current_quad.v3 == current_quad.v4
                        {
                            // meshing along k
                            let mut k2 = k + 1;
                            let mut pos = ijk_to_pos(i, j, k2);
                            while k2 < CHUNK_SIZE as i32
                                && to_mesh[ind_mesh(s, pos.0, pos.1, pos.2)]
                            {
                                let next_quad = quads[ind_mesh(s, pos.0, pos.1, pos.2)];
                                if next_quad.v1 == current_quad.v1
                                    && next_quad.v3 == current_quad.v3
                                    && next_quad.v1 == next_quad.v2
                                    && next_quad.v3 == next_quad.v4
                                    && next_quad.block_id == current_quad.block_id
                                {
                                    to_mesh[ind_mesh(s, pos.0, pos.1, pos.2)] = false;
                                    k2 += 1;
                                    pos = ijk_to_pos(i, j, k2);
                                } else {
                                    break;
                                }
                            }
                            k_end = k2;
                        }

                        let (px2, py2, pz2) = ijk_to_pos(i, j, k_end);
                        let (px3, py3, pz3) = ijk_to_pos(i, j_end, k);
                        let (px4, py4, pz4) = ijk_to_pos(i, j_end, k_end);

                        let mut px_ = [px as f32, px2 as f32, px3 as f32, px4 as f32];
                        let mut py_ = [py as f32, py2 as f32, py3 as f32, py4 as f32];
                        let mut pz_ = [pz as f32, pz2 as f32, pz3 as f32, pz4 as f32];
                        let v = [
                            current_quad.v1,
                            current_quad.v2,
                            current_quad.v3,
                            current_quad.v4,
                        ];

                        if s == 0 {
                            // 1x
                            for kk in 0..4 {
                                px_[kk] = px_[kk] + 1.0;
                            }
                        } else if s == 2 {
                            // 1y
                            for kk in 0..4 {
                                py_[kk] = py_[kk] + 1.0;
                            }
                        } else if s == 4 {
                            // 1z
                            for kk in 0..4 {
                                pz_[kk] = pz_[kk] + 1.0;
                            }
                        }

                        let uv = match meshes[current_quad.block_id as usize] {
                            BlockMesh::Empty => continue,
                            BlockMesh::FullCube { textures } => textures[s],
                        };

                        let uv_pos = [uv.x, uv.y];
                        let uv_size = [uv.width, uv.height];
                        let uvs = [
                            [0.0, 0.0],
                            [0.0, uv.height * (k_end - k) as f32],
                            [uv.width * (j_end - j) as f32, 0.0],
                            [uv.width * (j_end - j) as f32, uv.height * (k_end - k) as f32],
                        ];



                        for kk in 0..4 {
                            res_vertex.push(Vertex {
                                pos: [px_[kk], py_[kk], pz_[kk]],
                                uv_pos,
                                uv_offset: uvs[kk],
                                uv_size,
                                normal: v[kk],
                            });
                        }

                        for kk in 0..6 {
                            res_index.push(n_of_different_vertex + order[s][kk]);
                        }
                        n_of_different_vertex += 4;
                        act_quad += 1;
                    }
                }
            }
        }
    }

    let res_index: Vec<u32> = res_index.iter().map(|x| *x as u32).collect();
    (res_vertex, res_index, tot_quad, act_quad)
}<|MERGE_RESOLUTION|>--- conflicted
+++ resolved
@@ -1,8 +1,6 @@
-use crate::{
-    block::mesh::BlockMesh,
-};
 use super::chunk::{Chunk, CHUNK_SIZE};
 use super::renderer::Vertex;
+use crate::block::mesh::BlockMesh;
 
 // The constant associated to the normal direction
 /*
@@ -178,13 +176,6 @@
     MESH_DOWN_INDEX,
     MESH_SOUTH_INDEX,
     MESH_NORTH_INDEX,
-];
-
-const UV: [[f32; 2]; 4] = [
-    [0.0, 0.0],
-    [0.0, 1.0],
-    [1.0, 0.0],
-    [1.0, 1.0],
 ];
 
 // good luck understanding this, future me !
@@ -228,7 +219,12 @@
 ];
 
 /// Return True if full block (taking into account adjacent chunks)
-fn is_full(chunk: &Chunk, (i, j, k): (i32, i32, i32), adj: Option<AdjChunkOccl>, meshes: &Vec<BlockMesh>) -> bool {
+fn is_full(
+    chunk: &Chunk,
+    (i, j, k): (i32, i32, i32),
+    adj: Option<AdjChunkOccl>,
+    meshes: &Vec<BlockMesh>,
+) -> bool {
     let size = CHUNK_SIZE as i32;
     if i >= 0 && j >= 0 && k >= 0 && i < size && j < size && k < size {
         return meshes[chunk.get_data(i as u32, j as u32, k as u32) as usize].is_opaque();
@@ -333,8 +329,8 @@
                 let world_index = ((2 * i + 1) * UN_SIZE + 2 * j + 1) * UN_SIZE + 2 * k + 1;
                 use super::chunk::BlockGroup;
                 match &chunk.data[index] {
-                    BlockGroup::Compressed(bxz, bxzz, bxxz, bxxzz) => {
-                        let obs = [*bxz != 0, *bxzz != 0, *bxxz != 0, *bxxzz != 0];
+                    BlockGroup::Compressed(bxz, bxZ, bXz, bXZ) => {
+                        let obs = [*bxz != 0, *bxZ != 0, *bXz != 0, *bXZ != 0];
                         for i2 in 0..2 {
                             for k2 in 0..2 {
                                 if obs[i2 * 2 + k2] {
@@ -466,18 +462,13 @@
                 let world_index = ((2 * i + 1) * UN_SIZE + 2 * j + 1) * UN_SIZE + 2 * k + 1;
                 use super::chunk::BlockGroup;
                 match &chunk.data[index] {
-<<<<<<< HEAD
                     BlockGroup::Compressed(bxz, bxzz, bxxz, bxxzz) => {
-                        let obs = [*bxz != 0, *bxzz != 0, *bxxz != 0, *bxxzz != 0];
-=======
-                    BlockGroup::Compressed(bxz, bxZ, bXz, bXZ) => {
                         let obs = [
                             meshes[*bxz as usize].is_opaque(),
-                            meshes[*bxZ as usize].is_opaque(),
-                            meshes[*bXz as usize].is_opaque(),
-                            meshes[*bXZ as usize].is_opaque(),
+                            meshes[*bxzz as usize].is_opaque(),
+                            meshes[*bxxz as usize].is_opaque(),
+                            meshes[*bxxzz as usize].is_opaque(),
                         ];
->>>>>>> 421f82eb
                         for i2 in 0..2 {
                             for k2 in 0..2 {
                                 if obs[i2 * 2 + k2] {
@@ -498,7 +489,8 @@
                                     chunk_mask[world_index
                                         + UN_SIZE * UN_SIZE * i2
                                         + UN_SIZE * j2
-                                        + k2] = meshes[data[i2 * 4 + j2 * 2 + k2] as usize].is_opaque();
+                                        + k2] =
+                                        meshes[data[i2 * 4 + j2 * 2 + k2] as usize].is_opaque();
                                 }
                             }
                         }
@@ -775,10 +767,11 @@
                             [0.0, 0.0],
                             [0.0, uv.height * (k_end - k) as f32],
                             [uv.width * (j_end - j) as f32, 0.0],
-                            [uv.width * (j_end - j) as f32, uv.height * (k_end - k) as f32],
+                            [
+                                uv.width * (j_end - j) as f32,
+                                uv.height * (k_end - k) as f32,
+                            ],
                         ];
-
-
 
                         for kk in 0..4 {
                             res_vertex.push(Vertex {
