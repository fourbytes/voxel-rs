--- conflicted
+++ resolved
@@ -52,11 +52,7 @@
         }
     }
 
-<<<<<<< HEAD
-    pub fn get_movement(&self, dt: f64, keyboard_state: &KeyboardState) -> Vector3<f64> {
-=======
-    pub fn tick(&mut self, dt: f64, keyboard_state: &InputState) {
->>>>>>> 4bf200fb
+    pub fn get_movement(&self, dt: f64, keyboard_state: &InputState) -> Vector3<f64> {
         const SPEED: f64 = 10.0;
         let mut result = Vector3::new(0.0, 0.0, 0.0);
         if let ElementState::Pressed = keyboard_state.get_key_state(MOVE_FORWARD) {
