--- conflicted
+++ resolved
@@ -114,10 +114,7 @@
         compatible_surface: Some(&surface),
     }))
     .expect("Failed to create adapter");
-<<<<<<< HEAD
-=======
     // TODO: device should be immutable
->>>>>>> b4229feb
     let (mut device, queue) = block_on(adapter.request_device(
         &wgpu::DeviceDescriptor {
             features: wgpu::Features::empty(),
@@ -253,11 +250,8 @@
                         input_state.set_modifiers_state(modifiers_state)
                     }
                 }
-<<<<<<< HEAD
 
                 state.handle_window_event(event, &input_state);
-=======
->>>>>>> b4229feb
             }
             DeviceEvent { event, .. } => {
                 if !window_data.focused {
